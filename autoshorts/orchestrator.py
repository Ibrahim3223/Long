--- conflicted
+++ resolved
@@ -124,21 +124,16 @@
         self.tts = TTSHandler()
         self.caption_renderer = CaptionRenderer()
         self.bgm_manager = BGMManager()
-<<<<<<< HEAD
         self.state_guard = StateGuard(channel_id)
         self.novelty_guard = NoveltyGuard()
 
-=======
->>>>>>> 057f7350
         self.pexels_key = pexels_key or settings.PEXELS_API_KEY
         if not self.pexels_key:
             raise ValueError("PEXELS_API_KEY required")
 
-<<<<<<< HEAD
         self.pexels = PexelsClient(api_key=self.pexels_key)
         self._clip_cache = _ClipCache(self.temp_dir)
         self._video_candidates: Dict[str, List[Dict[str, str]]] = {}
-=======
         self._http = requests.Session()
         self._http.headers.update({"Authorization": self.pexels_key})
         self._video_url_cache: Dict[str, List[str]] = {}
@@ -146,7 +141,6 @@
         # State guards
         self.state_guard = StateGuard(channel_id)
         self.novelty_guard = NoveltyGuard()
->>>>>>> 057f7350
 
         self._http = requests.Session()
         self._http.headers.update({"Authorization": self.pexels_key})
@@ -440,7 +434,6 @@
 
     def _next_candidate(
         self,
-<<<<<<< HEAD
         primary: str,
         fallbacks: Sequence[str],
         text: str,
@@ -461,7 +454,6 @@
                 candidate = pool.pop(0)
                 url = candidate.get("url")
                 if not url:
-=======
         query: str,
         per_page: int = 15,
         fallback_keywords: Optional[List[str]] = None
@@ -510,14 +502,11 @@
 
                 if not videos:
                     logger.debug(f"         No videos for '{current_query}'")
->>>>>>> 057f7350
                     continue
                 if candidate.get("duration", 0) < settings.PEXELS_MIN_DURATION:
                     continue
-<<<<<<< HEAD
                 logger.info("Using clip %s for query '%s'", url, query)
                 return candidate
-=======
 
                 hd_urls: List[str] = []
                 fallback_urls: List[str] = []
@@ -556,7 +545,6 @@
                 continue
 
         logger.warning(f"      ⚠️ No landscape video found after {len(all_queries)} attempts")
->>>>>>> 057f7350
         return None
 
     def _get_candidates(self, query: str) -> List[Dict[str, str]]:
@@ -693,14 +681,9 @@
                 sentence_type=sentence_type,
                 temp_dir=str(self.temp_dir),
             )
-<<<<<<< HEAD
         except Exception as exc:
             logger.error("Caption render failed: %s", exc)
             logger.debug("", exc_info=True)
-            return video_path
-
-    def _mux_audio(
-=======
 
             # Write ASS file
             with open(ass_path, 'w', encoding='utf-8') as f:
@@ -747,8 +730,7 @@
             pathlib.Path(ass_path).unlink(missing_ok=True)
             return video_path
 
-    def _overlay_audio_on_video(
->>>>>>> 057f7350
+    def _mux_audio(
         self,
         video_path: str,
         audio_path: str,
