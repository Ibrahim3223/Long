--- conflicted
+++ resolved
@@ -9,10 +9,7 @@
 import random
 import shutil
 import time
-<<<<<<< HEAD
 from dataclasses import dataclass
-=======
->>>>>>> 4b6d95b9
 from typing import Dict, Iterable, List, Optional, Sequence, Tuple
 
 import requests
@@ -32,15 +29,11 @@
 # share the HTTP pool and caching logic inside the orchestrator.
 
 PEXELS_SEARCH_ENDPOINT = "https://api.pexels.com/videos/search"
-<<<<<<< HEAD
-=======
 from autoshorts.video import PexelsClient
->>>>>>> 4b6d95b9
 
 logger = logging.getLogger(__name__)
 
 
-<<<<<<< HEAD
 @dataclass
 class ClipCandidate:
     """Carry the essential data for a downloaded Pexels clip."""
@@ -50,8 +43,6 @@
     video_id: str
 
 
-=======
->>>>>>> 4b6d95b9
 class _ClipCache:
     """Manage short lived and persistent clip caches."""
 
@@ -155,9 +146,7 @@
             raise ValueError("PEXELS_API_KEY required")
 
         self._clip_cache = _ClipCache(self.temp_dir)
-<<<<<<< HEAD
         self._video_candidates: Dict[str, List[ClipCandidate]] = {}
-=======
         self._video_candidates: Dict[str, List[Dict[str, str]]] = {}
         self.pexels = PexelsClient(api_key=self.pexels_key)
         self._clip_cache = _ClipCache(self.temp_dir)
@@ -169,7 +158,6 @@
         # State guards
         self.state_guard = StateGuard(channel_id)
         self.novelty_guard = NoveltyGuard()
->>>>>>> 4b6d95b9
 
         self._http = requests.Session()
         self._http.headers.update({"Authorization": self.pexels_key})
@@ -316,19 +304,11 @@
 
         logger.info("Script generated with score %.1f", overall)
         return script
-<<<<<<< HEAD
 
     # ------------------------------------------------------------------
     # Rendering pipeline
     # ------------------------------------------------------------------
 
-=======
-
-    # ------------------------------------------------------------------
-    # Rendering pipeline
-    # ------------------------------------------------------------------
-
->>>>>>> 4b6d95b9
     def _render_from_script(self, script: Dict) -> Optional[str]:
         logger.info("🎬 Rendering scenes")
         sentences = script.get("sentences", [])
@@ -362,6 +342,22 @@
         except Exception as exc:
             logger.error("Concatenation failed: %s", exc)
             return None
+
+        if not os.path.exists(final_path):
+            logger.error("Final video missing after concat")
+            return None
+
+        if settings.BGM_ENABLED:
+            logger.info("Adding BGM to final video")
+            with_bgm = self.bgm_manager.add_bgm_to_video(
+                final_path, total_duration, str(self.temp_dir)
+            )
+            if with_bgm and os.path.exists(with_bgm):
+                final_path = with_bgm
+
+        logger.info("Final video assembled: %s", final_path)
+        return final_path
+
 
         if not os.path.exists(final_path):
             logger.error("Final video missing after concat")
@@ -437,7 +433,6 @@
         candidate = self._next_candidate(keyword, keywords, text)
         if not candidate:
             logger.error("No clip candidate found for scene %s", index)
-<<<<<<< HEAD
             return None
 
         local_raw = self.temp_dir / f"scene_{index:03d}_raw.mp4"
@@ -463,7 +458,13 @@
         if simplified:
             pool.append(simplified)
 
-=======
+        pool.append(settings.CHANNEL_TOPIC)
+        pool.append("interesting landscape")
+
+        choice = next((kw for kw in pool if kw), text[:40])
+        logger.info("Search keyword: %s", choice)
+        return choice
+
             return None
 
         local_raw = self.temp_dir / f"scene_{index:03d}_raw.mp4"
@@ -489,7 +490,6 @@
         if simplified:
             pool.append(simplified)
 
->>>>>>> 4b6d95b9
         pool.append(settings.CHANNEL_TOPIC)
         pool.append("interesting landscape")
 
@@ -502,11 +502,8 @@
         primary: str,
         fallbacks: Sequence[str],
         text: str,
-<<<<<<< HEAD
     ) -> Optional[ClipCandidate]:
-=======
     ) -> Optional[Dict[str, str]]:
->>>>>>> 4b6d95b9
         queries = [primary]
         queries.extend([kw for kw in fallbacks if kw and kw != primary])
 
@@ -521,7 +518,6 @@
             pool = self._get_candidates(query)
             while pool:
                 candidate = pool.pop(0)
-<<<<<<< HEAD
                 if candidate.duration < settings.PEXELS_MIN_DURATION:
                     continue
                 logger.info("Using clip %s for query '%s'", candidate.url, query)
@@ -572,7 +568,6 @@
             width = int(file_data.get("width", 0))
             height = int(file_data.get("height", 0))
             if not link or width <= height:
-=======
                 url = candidate.get("url")
                 if not url:
                     continue
@@ -668,7 +663,6 @@
 
             except Exception as e:
                 logger.debug(f"         Query {attempt} error: {e}")
->>>>>>> 4b6d95b9
                 continue
 
             quality = file_data.get("quality")
@@ -677,7 +671,6 @@
             else:
                 fallback.append(link)
 
-<<<<<<< HEAD
         pool = landscape or fallback
         if not pool:
             return None
@@ -704,90 +697,11 @@
             logger.debug("", exc_info=True)
             return False
 
-=======
-    def _get_candidates(self, query: str) -> List[Dict[str, str]]:
-        cache = self._video_candidates.get(query)
-        if cache is not None:
-            return cache
-
-        results: List[Dict[str, str]] = []
-        try:
-            params = {
-                "query": query,
-                "per_page": min(settings.PEXELS_PER_PAGE, 80),
-                "orientation": "landscape",
-            }
-            response = self._http.get(PEXELS_SEARCH_ENDPOINT, params=params, timeout=12)
-            response.raise_for_status()
-            payload = response.json()
-        except Exception as exc:
-            logger.error("Pexels lookup failed for '%s': %s", query, exc)
-            logger.debug("", exc_info=True)
-            payload = {}
-
-        for video in payload.get("videos", []) or []:
-            video_id = str(video.get("id", ""))
-            duration = float(video.get("duration", 0.0))
-            url = self._select_video_file(video)
-            if not url:
-                continue
-            results.append({"url": url, "id": video_id, "duration": duration})
-
-        random.shuffle(results)
-        self._video_candidates[query] = results
-        return results
-
-    def _select_video_file(self, video: Dict) -> Optional[str]:
-        files = video.get("video_files", []) or []
-        landscape: List[str] = []
-        fallback: List[str] = []
-
-        for file_data in files:
-            link = file_data.get("link")
-            width = int(file_data.get("width", 0))
-            height = int(file_data.get("height", 0))
-            if not link or width <= height:
-                continue
-
-            quality = file_data.get("quality")
-            if quality == "hd":
-                landscape.append(link)
-            else:
-                fallback.append(link)
-
-        pool = landscape or fallback
-        if not pool:
-            return None
-
-        if len(pool) > 1:
-            random.shuffle(pool)
-
-        return pool[0]
-
-    def _download_clip(self, url: str, destination: pathlib.Path) -> bool:
-        if self._clip_cache.try_copy(url, destination):
-            logger.info("Reused cached clip for %s", url)
-            return True
-
-        try:
-            with self._http.get(url, stream=True, timeout=45) as response:
-                response.raise_for_status()
-                with open(destination, "wb") as handle:
-                    for chunk in response.iter_content(chunk_size=8192):
-                        if chunk:
-                            handle.write(chunk)
-        except Exception as exc:
-            logger.error("Clip download failed: %s", exc)
-            logger.debug("", exc_info=True)
-            return False
-
->>>>>>> 4b6d95b9
         if destination.exists():
             self._clip_cache.store(url, destination)
             return True
         return False
 
-<<<<<<< HEAD
     def _process_clip(
         self,
         source: pathlib.Path,
@@ -822,7 +736,87 @@
                 "d=1:s=1920x1080:fps=%d" % settings.TARGET_FPS
             )
 
-=======
+    def _get_candidates(self, query: str) -> List[Dict[str, str]]:
+        cache = self._video_candidates.get(query)
+        if cache is not None:
+            return cache
+
+        results: List[Dict[str, str]] = []
+        try:
+            params = {
+                "query": query,
+                "per_page": min(settings.PEXELS_PER_PAGE, 80),
+                "orientation": "landscape",
+            }
+            response = self._http.get(PEXELS_SEARCH_ENDPOINT, params=params, timeout=12)
+            response.raise_for_status()
+            payload = response.json()
+        except Exception as exc:
+            logger.error("Pexels lookup failed for '%s': %s", query, exc)
+            logger.debug("", exc_info=True)
+            payload = {}
+
+        for video in payload.get("videos", []) or []:
+            video_id = str(video.get("id", ""))
+            duration = float(video.get("duration", 0.0))
+            url = self._select_video_file(video)
+            if not url:
+                continue
+            results.append({"url": url, "id": video_id, "duration": duration})
+
+        random.shuffle(results)
+        self._video_candidates[query] = results
+        return results
+
+    def _select_video_file(self, video: Dict) -> Optional[str]:
+        files = video.get("video_files", []) or []
+        landscape: List[str] = []
+        fallback: List[str] = []
+
+        for file_data in files:
+            link = file_data.get("link")
+            width = int(file_data.get("width", 0))
+            height = int(file_data.get("height", 0))
+            if not link or width <= height:
+                continue
+
+            quality = file_data.get("quality")
+            if quality == "hd":
+                landscape.append(link)
+            else:
+                fallback.append(link)
+
+        pool = landscape or fallback
+        if not pool:
+            return None
+
+        if len(pool) > 1:
+            random.shuffle(pool)
+
+        return pool[0]
+
+    def _download_clip(self, url: str, destination: pathlib.Path) -> bool:
+        if self._clip_cache.try_copy(url, destination):
+            logger.info("Reused cached clip for %s", url)
+            return True
+
+        try:
+            with self._http.get(url, stream=True, timeout=45) as response:
+                response.raise_for_status()
+                with open(destination, "wb") as handle:
+                    for chunk in response.iter_content(chunk_size=8192):
+                        if chunk:
+                            handle.write(chunk)
+        except Exception as exc:
+            logger.error("Clip download failed: %s", exc)
+            logger.debug("", exc_info=True)
+            return False
+
+        if destination.exists():
+            self._clip_cache.store(url, destination)
+            return True
+        return False
+
         videos = self.pexels.search_videos(query, per_page=settings.PEXELS_PER_PAGE)
         results: List[Dict[str, str]] = []
         for video in videos:
@@ -897,7 +891,6 @@
                 "d=1:s=1920x1080:fps=%d" % settings.TARGET_FPS
             )
 
->>>>>>> 4b6d95b9
         total_frames = max(2, int(round(target_duration * settings.TARGET_FPS)))
         filters.extend(
             [
@@ -956,10 +949,6 @@
         except Exception as exc:
             logger.error("Caption render failed: %s", exc)
             logger.debug("", exc_info=True)
-<<<<<<< HEAD
-            return video_path
-
-=======
 
             # Write ASS file
             with open(ass_path, 'w', encoding='utf-8') as f:
@@ -1006,7 +995,6 @@
             pathlib.Path(ass_path).unlink(missing_ok=True)
             return video_path
 
->>>>>>> 4b6d95b9
     def _mux_audio(
         self,
         video_path: str,
