--- conflicted
+++ resolved
@@ -24,14 +24,11 @@
 from autoshorts.state.state_guard import StateGuard
 from autoshorts.tts.edge_handler import TTSHandler
 from autoshorts.utils.ffmpeg_utils import ffprobe_duration, run
-<<<<<<< HEAD
 # Endpoint reused for Pexels queries without the higher level client so we can
 # share the HTTP pool and caching logic inside the orchestrator.
 
 PEXELS_SEARCH_ENDPOINT = "https://api.pexels.com/videos/search"
-=======
 from autoshorts.video import PexelsClient
->>>>>>> 47bc2ee1
 
 logger = logging.getLogger(__name__)
 
@@ -138,10 +135,8 @@
         if not self.pexels_key:
             raise ValueError("PEXELS_API_KEY required")
 
-<<<<<<< HEAD
         self._clip_cache = _ClipCache(self.temp_dir)
         self._video_candidates: Dict[str, List[Dict[str, str]]] = {}
-=======
         self.pexels = PexelsClient(api_key=self.pexels_key)
         self._clip_cache = _ClipCache(self.temp_dir)
         self._video_candidates: Dict[str, List[Dict[str, str]]] = {}
@@ -152,7 +147,6 @@
         # State guards
         self.state_guard = StateGuard(channel_id)
         self.novelty_guard = NoveltyGuard()
->>>>>>> 47bc2ee1
 
         self._http = requests.Session()
         self._http.headers.update({"Authorization": self.pexels_key})
@@ -466,13 +460,11 @@
                 candidate = pool.pop(0)
                 url = candidate.get("url")
                 if not url:
-<<<<<<< HEAD
                     continue
                 if candidate.get("duration", 0) < settings.PEXELS_MIN_DURATION:
                     continue
                 logger.info("Using clip %s for query '%s'", url, query)
                 return candidate
-=======
         query: str,
         per_page: int = 15,
         fallback_keywords: Optional[List[str]] = None
@@ -564,7 +556,6 @@
                 continue
 
         logger.warning(f"      ⚠️ No landscape video found after {len(all_queries)} attempts")
->>>>>>> 47bc2ee1
         return None
 
     def _get_candidates(self, query: str) -> List[Dict[str, str]]:
@@ -572,7 +563,6 @@
         if cache is not None:
             return cache
 
-<<<<<<< HEAD
         results: List[Dict[str, str]] = []
         try:
             params = {
@@ -649,7 +639,6 @@
             return True
         return False
 
-=======
         videos = self.pexels.search_videos(query, per_page=settings.PEXELS_PER_PAGE)
         results: List[Dict[str, str]] = []
         for video in videos:
@@ -690,7 +679,6 @@
             return True
         return False
 
->>>>>>> 47bc2ee1
     def _process_clip(
         self,
         source: pathlib.Path,
@@ -783,10 +771,6 @@
         except Exception as exc:
             logger.error("Caption render failed: %s", exc)
             logger.debug("", exc_info=True)
-<<<<<<< HEAD
-            return video_path
-
-=======
 
             # Write ASS file
             with open(ass_path, 'w', encoding='utf-8') as f:
@@ -833,7 +817,6 @@
             pathlib.Path(ass_path).unlink(missing_ok=True)
             return video_path
 
->>>>>>> 47bc2ee1
     def _mux_audio(
         self,
         video_path: str,
